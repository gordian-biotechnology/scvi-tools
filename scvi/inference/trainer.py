import logging
import sys
import time
from abc import abstractmethod
from collections import defaultdict, OrderedDict
from itertools import cycle
from typing import List

import numpy as np
import torch
from sklearn.model_selection._split import _validate_shuffle_split
from torch.utils.data.sampler import SubsetRandomSampler
from tqdm.auto import tqdm

from scvi.dataset import GeneExpressionDataset
from scvi.inference.posterior import Posterior

logger = logging.getLogger(__name__)


class Trainer:
    r"""The abstract Trainer class for training a PyTorch model and monitoring its statistics. It should be
    inherited at least with a .loss() function to be optimized in the training loop.

    Args:
        :model: A model instance from class ``VAE``, ``VAEC``, ``SCANVI``
        :gene_dataset: A gene_dataset instance like ``CortexDataset()``
        :use_cuda: Default: ``True``.
        :metrics_to_monitor: A list of the metrics to monitor. If not specified, will use the
            ``default_metrics_to_monitor`` as specified in each . Default: ``None``.
        :benchmark: if True, prevents statistics computation in the training. Default: ``False``.
        :frequency: The frequency at which to keep track of statistics. Default: ``None``.
        :early_stopping_metric: The statistics on which to perform early stopping. Default: ``None``.
        :save_best_state_metric:  The statistics on which we keep the network weights achieving the best store, and
            restore them at the end of training. Default: ``None``.
        :on: The data_loader name reference for the ``early_stopping_metric`` and ``save_best_state_metric``, that
            should be specified if any of them is. Default: ``None``.
        :show_progbar: If False, disables progress bar.
        :seed: Random seed for train/test/validate split
    """
    default_metrics_to_monitor = []

    def __init__(
        self,
        model,
        gene_dataset: GeneExpressionDataset,
        use_cuda: bool = True,
        metrics_to_monitor: List = None,
        benchmark: bool = False,
        frequency: int = None,
        weight_decay: float = 1e-6,
        early_stopping_kwargs: dict = None,
        data_loader_kwargs: dict = None,
        show_progbar: bool = True,
        batch_size: int = 128,
        seed: int = 0,
        max_nans: int = 10,
    ):

        # Model, dataset management
        self.model = model
        self.gene_dataset = gene_dataset
        self._posteriors = OrderedDict()
        self.seed = seed  # For train/test splitting
        self.use_cuda = use_cuda and torch.cuda.is_available()
        if self.use_cuda:
            self.model.cuda()

        # Data loader attributes
        self.batch_size = batch_size
        self.data_loader_kwargs = {"batch_size": batch_size, "pin_memory": use_cuda}
        data_loader_kwargs = data_loader_kwargs if data_loader_kwargs else dict()
        self.data_loader_kwargs.update(data_loader_kwargs)

        # Optimization attributes
        self.optimizer = None
        self.weight_decay = weight_decay
        self.n_epochs = None
        self.epoch = -1  # epoch = self.epoch + 1 in compute metrics
        self.training_time = 0
        self.n_iter = 0

        # Training NaNs handling
        self.max_nans = max_nans
        self.current_loss = None  # torch.Tensor training loss
        self.previous_loss_was_nan = False
        self.nan_counter = 0  # Counts occuring NaNs during training

        # Metrics and early stopping
        self.compute_metrics_time = None
        if metrics_to_monitor is not None:
            self.metrics_to_monitor = set(metrics_to_monitor)
        else:
            self.metrics_to_monitor = set(self.default_metrics_to_monitor)
        early_stopping_kwargs = (
            early_stopping_kwargs if early_stopping_kwargs else dict()
        )
        self.early_stopping = EarlyStopping(**early_stopping_kwargs)
        self.benchmark = benchmark
        self.frequency = frequency if not benchmark else None
        self.history = defaultdict(list)
        self.best_state_dict = self.model.state_dict()
        self.best_epoch = self.epoch
        if self.early_stopping.early_stopping_metric:
            self.metrics_to_monitor.add(self.early_stopping.early_stopping_metric)

        self.show_progbar = show_progbar

    @torch.no_grad()
    def compute_metrics(self):
        begin = time.time()
        epoch = self.epoch + 1
        if self.frequency and (
            epoch == 0 or epoch == self.n_epochs or (epoch % self.frequency == 0)
        ):
            with torch.set_grad_enabled(False):
                self.model.eval()
                logger.debug("\nEPOCH [%d/%d]: " % (epoch, self.n_epochs))

                for name, posterior in self._posteriors.items():
                    message = " ".join([s.capitalize() for s in name.split("_")[-2:]])
                    if posterior.nb_cells < 5:
                        logging.debug(
                            message + " is too small to track metrics (<5 samples)"
                        )
                        continue
                    if hasattr(posterior, "to_monitor"):
                        for metric in posterior.to_monitor:
                            if metric not in self.metrics_to_monitor:
                                logger.debug(message)
                                result = getattr(posterior, metric)()
                                self.history[metric + "_" + name] += [result]
                    for metric in self.metrics_to_monitor:
                        result = getattr(posterior, metric)()
                        self.history[metric + "_" + name] += [result]
                self.model.train()
        self.compute_metrics_time += time.time() - begin

<<<<<<< HEAD
    def train(
        self, n_epochs=20, lr=1e-3, eps=0.01, params=None,
    ):
=======
    def train(self, n_epochs=20, lr=1e-3, eps=0.01, max_nans=10, params=None):
>>>>>>> 05920d1f
        begin = time.time()
        self.model.train()

        if params is None:
            params = filter(lambda p: p.requires_grad, self.model.parameters())

        optimizer = self.optimizer = torch.optim.Adam(
            params, lr=lr, eps=eps, weight_decay=self.weight_decay
        )

        self.compute_metrics_time = 0
        self.n_epochs = n_epochs
        self.compute_metrics()

        self.on_training_begin()

        for self.epoch in tqdm(
            range(n_epochs),
            desc="training",
            disable=not self.show_progbar,
            file=sys.stdout,
        ):
            self.on_epoch_begin()
            for tensors_list in self.data_loaders_loop():
                if tensors_list[0][0].shape[0] < 3:
                    continue
                self.current_loss = loss = self.loss(*tensors_list)
                optimizer.zero_grad()
                loss.backward()
                optimizer.step()
                self.on_iteration_end()

            if not self.on_epoch_end():
                break

        if self.early_stopping.save_best_state_metric is not None:
            self.model.load_state_dict(self.best_state_dict)
            self.compute_metrics()

        self.model.eval()
        self.training_time += (time.time() - begin) - self.compute_metrics_time
        if self.frequency:
            logger.debug(
                "\nTraining time:  %i s. / %i epochs"
                % (int(self.training_time), self.n_epochs)
            )
        self.on_training_end()

    def on_training_begin(self):
        pass

    def on_epoch_begin(self):
        pass

    def on_epoch_end(self):
        self.compute_metrics()
        on = self.early_stopping.on
        early_stopping_metric = self.early_stopping.early_stopping_metric
        save_best_state_metric = self.early_stopping.save_best_state_metric
        if save_best_state_metric is not None and on is not None:
            if self.early_stopping.update_state(
                self.history[save_best_state_metric + "_" + on][-1]
            ):
                self.best_state_dict = self.model.state_dict()
                self.best_epoch = self.epoch

        continue_training = True
        if early_stopping_metric is not None and on is not None:
            continue_training, reduce_lr = self.early_stopping.update(
                self.history[early_stopping_metric + "_" + on][-1]
            )
            if reduce_lr:
                logger.info("Reducing LR on epoch {}.".format(self.epoch))
                for param_group in self.optimizer.param_groups:
                    param_group["lr"] *= self.early_stopping.lr_factor

        return continue_training

    def on_iteration_begin(self):
        pass

    def on_iteration_end(self):
        self.check_training_status()
        self.n_iter += 1

    def on_training_end(self):
        pass

    def check_training_status(self):
        """
        Checks if loss is admissible. If not, training is stopped after max_nans consecutive
        inadmissible loss
        loss corresponds to the training loss of the model
        max_nans is the maximum number of consecutive NaNs after which a ValueError will be
        raised
        """
        loss_is_nan = torch.isnan(self.current_loss).item()
        if loss_is_nan:
            logger.warning("Model training loss was NaN")
            self.nan_counter += 1
            self.previous_loss_was_nan = True
        else:
            self.nan_counter = 0
            self.previous_loss_was_nan = False

        if self.nan_counter >= self.max_nans:
            raise ValueError(
                "Loss was NaN {} consecutive times: the model is not training properly. "
                "Consider using a lower learning rate.".format(self.max_nans)
            )

    @property
    @abstractmethod
    def posteriors_loop(self):
        pass

    def data_loaders_loop(self):
        """returns an zipped iterable corresponding to loss signature"""
        data_loaders_loop = [self._posteriors[name] for name in self.posteriors_loop]
        return zip(
            data_loaders_loop[0],
            *[cycle(data_loader) for data_loader in data_loaders_loop[1:]]
        )

    def register_posterior(self, name, value):
        name = name.strip("_")
        self._posteriors[name] = value

    def corrupt_posteriors(
        self, rate=0.1, corruption="uniform", update_corruption=True
    ):
        if not hasattr(self.gene_dataset, "corrupted") and update_corruption:
            self.gene_dataset.corrupt(rate=rate, corruption=corruption)
        for name, posterior in self._posteriors.items():
            self.register_posterior(name, posterior.corrupted())

    def uncorrupt_posteriors(self):
        for name_, posterior in self._posteriors.items():
            self.register_posterior(name_, posterior.uncorrupted())

    def __getattr__(self, name):
        if "_posteriors" in self.__dict__:
            _posteriors = self.__dict__["_posteriors"]
            if name.strip("_") in _posteriors:
                return _posteriors[name.strip("_")]
        return object.__getattribute__(self, name)

    def __delattr__(self, name):
        if name.strip("_") in self._posteriors:
            del self._posteriors[name.strip("_")]
        else:
            object.__delattr__(self, name)

    def __setattr__(self, name, value):
        if isinstance(value, Posterior):
            name = name.strip("_")
            self.register_posterior(name, value)
        else:
            object.__setattr__(self, name, value)

    def train_test_validation(
        self,
        model=None,
        gene_dataset=None,
        train_size=0.1,
        test_size=None,
        type_class=Posterior,
    ):
        """Creates posteriors ``train_set``, ``test_set``, ``validation_set``.
            If ``train_size + test_size < 1`` then ``validation_set`` is non-empty.

            :param train_size: float, int, or None (default is 0.1)
            :param test_size: float, int, or None (default is None)
            """
        model = self.model if model is None and hasattr(self, "model") else model
        gene_dataset = (
            self.gene_dataset
            if gene_dataset is None and hasattr(self, "model")
            else gene_dataset
        )
        n = len(gene_dataset)
        try:
            n_train, n_test = _validate_shuffle_split(n, test_size, train_size)
        except ValueError:
            if train_size != 1.0:
                raise ValueError(
                    "Choice of train_size={} and test_size={} not understood".format(
                        train_size, test_size
                    )
                )
            n_train, n_test = n, 0
        random_state = np.random.RandomState(seed=self.seed)
        permutation = random_state.permutation(n)
        indices_test = permutation[:n_test]
        indices_train = permutation[n_test : (n_test + n_train)]
        indices_validation = permutation[(n_test + n_train) :]

        return (
            self.create_posterior(
                model, gene_dataset, indices=indices_train, type_class=type_class
            ),
            self.create_posterior(
                model, gene_dataset, indices=indices_test, type_class=type_class
            ),
            self.create_posterior(
                model, gene_dataset, indices=indices_validation, type_class=type_class
            ),
        )

    def create_posterior(
        self,
        model=None,
        gene_dataset=None,
        shuffle=False,
        indices=None,
        type_class=Posterior,
    ):
        model = self.model if model is None and hasattr(self, "model") else model
        gene_dataset = (
            self.gene_dataset
            if gene_dataset is None and hasattr(self, "model")
            else gene_dataset
        )
        return type_class(
            model,
            gene_dataset,
            shuffle=shuffle,
            indices=indices,
            use_cuda=self.use_cuda,
            data_loader_kwargs=self.data_loader_kwargs,
        )


class SequentialSubsetSampler(SubsetRandomSampler):
    def __init__(self, indices):
        self.indices = np.sort(indices)

    def __iter__(self):
        return iter(self.indices)


class EarlyStopping:
    def __init__(
        self,
        early_stopping_metric: str = None,
        save_best_state_metric: str = None,
        on: str = "test_set",
        patience: int = 15,
        threshold: int = 3,
        benchmark: bool = False,
        reduce_lr_on_plateau: bool = False,
        lr_patience: int = 10,
        lr_factor: float = 0.5,
        posterior_class=Posterior,
    ):
        self.benchmark = benchmark
        self.patience = patience
        self.threshold = threshold
        self.epoch = 0
        self.wait = 0
        self.wait_lr = 0
        self.mode = (
            getattr(posterior_class, early_stopping_metric).mode
            if early_stopping_metric is not None
            else None
        )
        # We set the best to + inf because we're dealing with a loss we want to minimize
        self.current_performance = np.inf
        self.best_performance = np.inf
        self.best_performance_state = np.inf
        # If we want to maximize, we start at - inf
        if self.mode == "max":
            self.best_performance *= -1
            self.current_performance *= -1
        self.mode_save_state = (
            getattr(Posterior, save_best_state_metric).mode
            if save_best_state_metric is not None
            else None
        )
        if self.mode_save_state == "max":
            self.best_performance_state *= -1

        self.early_stopping_metric = early_stopping_metric
        self.save_best_state_metric = save_best_state_metric
        self.on = on
        self.reduce_lr_on_plateau = reduce_lr_on_plateau
        self.lr_patience = lr_patience
        self.lr_factor = lr_factor

    def update(self, scalar):
        self.epoch += 1
        if self.benchmark:
            continue_training = True
            reduce_lr = False
        elif self.wait >= self.patience:
            continue_training = False
            reduce_lr = False
        else:
            # Check if we should reduce the learning rate
            if not self.reduce_lr_on_plateau:
                reduce_lr = False
            elif self.wait_lr >= self.lr_patience:
                reduce_lr = True
                self.wait_lr = 0
            else:
                reduce_lr = False
            # Shift
            self.current_performance = scalar

            # Compute improvement
            if self.mode == "max":
                improvement = self.current_performance - self.best_performance
            elif self.mode == "min":
                improvement = self.best_performance - self.current_performance
            else:
                raise NotImplementedError("Unknown optimization mode")

            # updating best performance
            if improvement > 0:
                self.best_performance = self.current_performance

            if improvement < self.threshold:
                self.wait += 1
                self.wait_lr += 1
            else:
                self.wait = 0
                self.wait_lr = 0

            continue_training = True
        if not continue_training:
            # FIXME: log total number of epochs run
            logger.info(
                "\nStopping early: no improvement of more than "
                + str(self.threshold)
                + " nats in "
                + str(self.patience)
                + " epochs"
            )
            logger.info(
                "If the early stopping criterion is too strong, "
                "please instantiate it with different parameters in the train method."
            )
        return continue_training, reduce_lr

    def update_state(self, scalar):
        improved = (
            self.mode_save_state == "max" and scalar - self.best_performance_state > 0
        ) or (
            self.mode_save_state == "min" and self.best_performance_state - scalar > 0
        )
        if improved:
            self.best_performance_state = scalar
        return improved<|MERGE_RESOLUTION|>--- conflicted
+++ resolved
@@ -136,13 +136,7 @@
                 self.model.train()
         self.compute_metrics_time += time.time() - begin
 
-<<<<<<< HEAD
-    def train(
-        self, n_epochs=20, lr=1e-3, eps=0.01, params=None,
-    ):
-=======
-    def train(self, n_epochs=20, lr=1e-3, eps=0.01, max_nans=10, params=None):
->>>>>>> 05920d1f
+    def train(self, n_epochs=20, lr=1e-3, eps=0.01, params=None):
         begin = time.time()
         self.model.train()
 
